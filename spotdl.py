#!/usr/bin/env python
# -*- coding: UTF-8 -*-

from core import metadata
from core import convert
from core import misc
from bs4 import BeautifulSoup
from titlecase import titlecase
from slugify import slugify
import spotipy
import pafy
import sys
import os

# urllib2 is urllib.request in python3
try:
    import urllib2
except ImportError:
    import urllib.request as urllib2


def generate_songname(raw_song):
    """Generate a string of the format '[artist] - [song]' for the given song."""
    if misc.is_spotify(raw_song):
        tags = generate_metadata(raw_song)
        raw_song = u'{0} - {1}'.format(tags['artists'][0]['name'], tags['name'])
    return misc.fix_encoding(raw_song)


def generate_metadata(raw_song):
    """Fetch a song's metadata from Spotify."""
    if misc.is_spotify(raw_song):
        # fetch track information directly if it is spotify link
        meta_tags = spotify.track(raw_song)
    else:
        # otherwise search on spotify and fetch information from first result
        try:
            meta_tags = spotify.search(raw_song, limit=1)['tracks']['items'][0]
        except:
            return None
    artist = spotify.artist(meta_tags['artists'][0]['id'])
    album = spotify.album(meta_tags['album']['id'])

    try:
        meta_tags[u'genre'] = titlecase(artist['genres'][0])
    except IndexError:
        meta_tags[u'genre'] = None
    try:
        meta_tags[u'copyright'] = album['copyrights'][0]['text']
    except IndexError:
        meta_tags[u'copyright'] = None

    meta_tags[u'release_date'] = album['release_date']
    meta_tags[u'publisher'] = album['label']
    meta_tags[u'total_tracks'] = album['tracks']['total']
    # import pprint
    # pprint.pprint(meta_tags)
    # pprint.pprint(spotify.album(meta_tags['album']['id']))
    return meta_tags


def generate_youtube_url(raw_song):
    """Search for the song on YouTube and generate an URL to its video."""
    song = generate_songname(raw_song)
    search_url = misc.generate_search_url(song)
    item = urllib2.urlopen(search_url).read()
    # item = unicode(item, 'utf-8')
    items_parse = BeautifulSoup(item, "html.parser")
    check = 1
    if args.manual:
        links = []
        print(song)
        print('')
        print('0. Skip downloading this song')
        # fetch all video links on first page on YouTube
        for x in items_parse.find_all('h3', {'class': 'yt-lockup-title'}):
            # confirm the video result is not an advertisement
<<<<<<< HEAD
            if x.find('channel') is None and x.find('googleads') is None:
                print('{0}. {1}'.format(check, x.get_text()))
=======
            if x.find('channel') > -1 or x.find('googleads') > -1:
                print(u'{0}. {1}'.format(check, x.get_text()))
>>>>>>> d03da58f
                links.append(x.find('a')['href'])
                check += 1
        print('')
        # let user select the song to download
        result = misc.input_link(links)
        if result is None:
            return None
    else:
        # get video link of the first YouTube result
        result = items_parse.find_all(
            attrs={'class': 'yt-uix-tile-link'})[0]['href']

        # confirm the video result is not an advertisement
        # otherwise keep iterating until it is not
        while result.find('channel') > -1 or result.find('googleads') > -1:
            result = items_parse.find_all(
                attrs={'class': 'yt-uix-tile-link'})[check]['href']
            check += 1

    full_link = u'youtube.com{0}'.format(result)
    return full_link


def go_pafy(raw_song):
    """Parse track from YouTube."""
    track_url = generate_youtube_url(raw_song)
    if track_url is None:
        return None
    else:
        return pafy.new(track_url)


def get_youtube_title(content, number=None):
    """Get the YouTube video's title."""
    title = misc.fix_encoding(content.title)
    if number is None:
        return title
    else:
        return u'{0}. {1}'.format(number, title)


def feed_playlist(username):
    """Fetch user playlists when using the -u option."""
    playlists = spotify.user_playlists(username)
    links = []
    check = 1

    while True:
        for playlist in playlists['items']:
            # in rare cases, playlists may not be found, so playlists['next']
            # is None. Skip these. Also see Issue #91.
            if playlist['name'] is not None:
<<<<<<< HEAD
                print('{0}. {1} ({2} tracks)'.format(
                    check, misc.fix_encoding(playlist['name']),
                    playlist['tracks']['total']))
=======
                print(u'{0}. {1} ({2} tracks)'.format(
                    check, misc.fix_encoding(playlist['name'])),
                    playlist['tracks']['total'])
>>>>>>> d03da58f
                links.append(playlist)
                check += 1
        if playlists['next']:
            playlists = spotify.next(playlists)
        else:
            break

    print('')
    playlist = misc.input_link(links)
    results = spotify.user_playlist(
        playlist['owner']['id'], playlist['id'], fields='tracks,next')
    print('')
    file = u'{0}.txt'.format(slugify(playlist['name'], ok='-_()[]{}'))
    print(u'Feeding {0} tracks to {1}'.format(playlist['tracks']['total'], file))

    tracks = results['tracks']
    with open(file, 'a') as file_out:
        while True:
            for item in tracks['items']:
                track = item['track']
                try:
                    file_out.write(track['external_urls']['spotify'] + '\n')
                except KeyError:
                    print(u'Skipping track {0} by {1} (local only?)'.format(
                        track['name'], track['artists'][0]['name']))
            # 1 page = 50 results
            # check if there are more pages
            if tracks['next']:
                tracks = spotify.next(tracks)
            else:
                break


def download_song(content):
    """Download the audio file from YouTube."""
    if args.input_ext == '.webm':
        link = content.getbestaudio(preftype='webm')
    elif args.input_ext == '.m4a':
        link = content.getbestaudio(preftype='m4a')
    else:
        return False

    if link is None:
        return False
    else:
        music_file = misc.generate_filename(content.title)
        link.download(
            filepath='Music/{0}{1}'.format(music_file, args.input_ext))
        return True


def check_exists(music_file, raw_song, islist=True):
    """Check if the input song already exists in the 'Music' folder."""
    files = os.listdir('Music')
    for file in files:
        if file.endswith('.temp'):
            os.remove(u'Music/{0}'.format(file))
            continue
        # check if any file with similar name is already present in Music/
        dfile = misc.fix_decoding(file)
        umfile = misc.fix_decoding(misc.generate_filename(music_file))
        if dfile.startswith(umfile):
            # check if the already downloaded song has correct metadata
            already_tagged = metadata.compare(file, generate_metadata(raw_song))

            # if not, remove it and download again without prompt
            if misc.is_spotify(raw_song) and not already_tagged:
                os.remove('Music/{0}'.format(file))
                return False

            # do not prompt and skip the current song
            # if already downloaded when using list
            if islist:
                return True
            # if downloading only single song, prompt to re-download
            else:
                prompt = misc.user_input(
                    'Song with same name has already been downloaded. '
                    'Re-download? (y/n): ').lower()
                if prompt == 'y':
                    os.remove('Music/{0}'.format(file))
                    return False
                else:
                    return True
    return False


def grab_list(file):
    """Download all songs from the list."""
    with open(file, 'r') as listed:
        lines = (listed.read()).splitlines()
    # ignore blank lines in file (if any)
    try:
        lines.remove('')
    except ValueError:
        pass
    print(u'Total songs in list: {0} songs'.format(len(lines)))
    print('')
    # nth input song
    number = 1
    for raw_song in lines:
        try:
            grab_single(raw_song, number=number)
        # token expires after 1 hour
        except spotipy.oauth2.SpotifyOauthError:
            # refresh token when it expires
            new_token = misc.generate_token()
            global spotify
            spotify = spotipy.Spotify(auth=new_token)
            grab_single(raw_song, number=number)
        # detect network problems
        except (urllib2.URLError, TypeError, IOError):
            lines.append(raw_song)
            # remove the downloaded song from .txt
            misc.trim_song(file)
            # and append it to the last line in .txt
            with open(file, 'a') as myfile:
                myfile.write(raw_song)
            print('Failed to download song. Will retry after other songs.')
            continue
        except KeyboardInterrupt:
            misc.grace_quit()
        finally:
            print('')
        misc.trim_song(file)
        number += 1


def grab_single(raw_song, number=None):
    """Logic behind downloading a song."""
    if number:
        islist = True
    else:
        islist = False
    content = go_pafy(raw_song)
    if content is None:
        return
    # print '[number]. [artist] - [song]' if downloading from list
    # otherwise print '[artist] - [song]'
    print(get_youtube_title(content, number))

    # generate file name of the song to download
    music_file = misc.generate_filename(content.title)
    music_file = misc.fix_decoding(music_file)
    if not check_exists(music_file, raw_song, islist=islist):
        if download_song(content):
            print('')
            input_song = music_file + args.input_ext
            output_song = music_file + args.output_ext
            convert.song(input_song, output_song, avconv=args.avconv,
                         verbose=args.verbose)
<<<<<<< HEAD
            os.remove('Music/{0}'.format(input_song))
=======
            os.remove('Music/{0}'.format(misc.fix_encoding(input_song)))
>>>>>>> d03da58f
            meta_tags = generate_metadata(raw_song)
            if not args.no_metadata:
                metadata.embed(output_song, meta_tags)
        else:
            print('No audio streams available')


class Args(object):
    manual = False
    input_ext = '.m4a'
    output_ext = '.mp3'

args = Args()
# token is mandatory when using Spotify's API
# https://developer.spotify.com/news-stories/2017/01/27/removing-unauthenticated-calls-to-the-web-api/
token = misc.generate_token()
spotify = spotipy.Spotify(auth=token)

misc.filter_path('Music')

if __name__ == '__main__':
    os.chdir(sys.path[0])
    args = misc.get_arguments()

    if args.song:
        grab_single(raw_song=args.song)
    elif args.list:
        grab_list(file=args.list)
    elif args.username:
        feed_playlist(username=args.username)<|MERGE_RESOLUTION|>--- conflicted
+++ resolved
@@ -75,13 +75,8 @@
         # fetch all video links on first page on YouTube
         for x in items_parse.find_all('h3', {'class': 'yt-lockup-title'}):
             # confirm the video result is not an advertisement
-<<<<<<< HEAD
             if x.find('channel') is None and x.find('googleads') is None:
-                print('{0}. {1}'.format(check, x.get_text()))
-=======
-            if x.find('channel') > -1 or x.find('googleads') > -1:
                 print(u'{0}. {1}'.format(check, x.get_text()))
->>>>>>> d03da58f
                 links.append(x.find('a')['href'])
                 check += 1
         print('')
@@ -134,15 +129,9 @@
             # in rare cases, playlists may not be found, so playlists['next']
             # is None. Skip these. Also see Issue #91.
             if playlist['name'] is not None:
-<<<<<<< HEAD
-                print('{0}. {1} ({2} tracks)'.format(
+                print(u'{0}. {1} ({2} tracks)'.format(
                     check, misc.fix_encoding(playlist['name']),
                     playlist['tracks']['total']))
-=======
-                print(u'{0}. {1} ({2} tracks)'.format(
-                    check, misc.fix_encoding(playlist['name'])),
-                    playlist['tracks']['total'])
->>>>>>> d03da58f
                 links.append(playlist)
                 check += 1
         if playlists['next']:
@@ -294,11 +283,7 @@
             output_song = music_file + args.output_ext
             convert.song(input_song, output_song, avconv=args.avconv,
                          verbose=args.verbose)
-<<<<<<< HEAD
-            os.remove('Music/{0}'.format(input_song))
-=======
             os.remove('Music/{0}'.format(misc.fix_encoding(input_song)))
->>>>>>> d03da58f
             meta_tags = generate_metadata(raw_song)
             if not args.no_metadata:
                 metadata.embed(output_song, meta_tags)
