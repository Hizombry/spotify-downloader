--- conflicted
+++ resolved
@@ -85,26 +85,6 @@
         # Parse the query
         songs_list = parse_query(sync_data["query"], downloader.threads)
 
-<<<<<<< HEAD
-        # Get all the old files based on the songs from sync file
-        old_files = [
-            create_file_name(
-                Song.from_dict(song), downloader.output, downloader.output_format
-            )
-            for song in sync_data["songs"]
-        ]
-
-        # Get all output file names
-        new_files = [
-            create_file_name(song, downloader.output, downloader.output_format)
-            for song in songs_list
-        ]
-
-        # Get all files that are no longer in the song lists
-        to_delete = set(old_files) - set(new_files)
-
-        # Delete all files that are no longer in the song lists
-=======
         # Get the names and URLs of previously downloaded songs from the sync file
         old_files = []
         for entry in sync_data["songs"]:
@@ -119,7 +99,6 @@
         to_delete = [path for (path, url) in old_files if url not in new_urls]
 
         # Delete all song files that are no longer in the playlist
->>>>>>> 80eb5fa9
         for file in to_delete:
             if file.exists():
                 downloader.progress_handler.log(f"Deleting {file}")
